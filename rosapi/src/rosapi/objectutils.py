--- conflicted
+++ resolved
@@ -149,12 +149,7 @@
     if type=="time" or type=="duration":
         example = {
             "type": type,
-<<<<<<< HEAD
-            # Fixed this, because sec and nsec were wrong.
-            "fieldnames": ["secs", "nsecs"], 
-=======
             "fieldnames": ["secs", "nsecs"],
->>>>>>> 4417d445
             "fieldtypes": ["int32", "int32"],
             "fieldarraylen": [-1, -1],
             "examples": [ "0", "0" ]
